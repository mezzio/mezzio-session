{
    "_readme": [
        "This file locks the dependencies of your project to a known state",
        "Read more about it at https://getcomposer.org/doc/01-basic-usage.md#composer-lock-the-lock-file",
        "This file is @generated automatically"
    ],
<<<<<<< HEAD
    "content-hash": "a36411079fbcdd86834872fe302a7303",
=======
    "content-hash": "f5531d9016e703aecfcea86b0b563acf",
>>>>>>> b6793fb6
    "packages": [
        {
            "name": "http-interop/http-server-handler",
            "version": "1.0.0",
            "source": {
                "type": "git",
                "url": "https://github.com/http-interop/http-server-handler.git",
                "reference": "931a6495fb1b6005c9b4abc4dd11fb12a2a8103b"
            },
            "dist": {
                "type": "zip",
                "url": "https://api.github.com/repos/http-interop/http-server-handler/zipball/931a6495fb1b6005c9b4abc4dd11fb12a2a8103b",
                "reference": "931a6495fb1b6005c9b4abc4dd11fb12a2a8103b",
                "shasum": ""
            },
            "require": {
                "php": ">=7.0",
                "psr/http-message": "^1.0"
            },
            "type": "library",
            "extra": {
                "branch-alias": {
                    "dev-master": "1.0.x-dev"
                }
            },
            "autoload": {
                "psr-4": {
                    "Interop\\Http\\Server\\": "src/"
                }
            },
            "notification-url": "https://packagist.org/downloads/",
            "license": [
                "MIT"
            ],
            "authors": [
                {
                    "name": "PHP-FIG",
                    "homepage": "http://www.php-fig.org/"
                }
            ],
            "description": "Common interface for HTTP server-side request handler",
            "keywords": [
                "handler",
                "http",
                "psr",
                "psr-15",
                "psr-7",
                "request",
                "response",
                "server"
            ],
            "time": "2017-11-09T18:35:22+00:00"
        },
        {
            "name": "http-interop/http-server-middleware",
            "version": "1.0.1",
            "source": {
                "type": "git",
                "url": "https://github.com/http-interop/http-server-middleware.git",
                "reference": "e605a7f47a002e857a3b9bb992010e2f859e4560"
            },
            "dist": {
                "type": "zip",
                "url": "https://api.github.com/repos/http-interop/http-server-middleware/zipball/e605a7f47a002e857a3b9bb992010e2f859e4560",
                "reference": "e605a7f47a002e857a3b9bb992010e2f859e4560",
                "shasum": ""
            },
            "require": {
                "http-interop/http-server-handler": "^1.0",
                "php": ">=7.0",
                "psr/http-message": "^1.0"
            },
            "replace": {
                "http-interop/http-middleware": ">=0.5"
            },
            "type": "library",
            "extra": {
                "branch-alias": {
                    "dev-master": "1.0.x-dev"
                }
            },
            "autoload": {
                "psr-4": {
                    "Interop\\Http\\Server\\": "src/"
                }
            },
            "notification-url": "https://packagist.org/downloads/",
            "license": [
                "MIT"
            ],
            "authors": [
                {
                    "name": "PHP-FIG",
                    "homepage": "http://www.php-fig.org/"
                }
            ],
            "description": "Common interface for HTTP server-side middleware",
            "keywords": [
                "http",
                "middleware",
                "psr",
                "psr-15",
                "psr-7",
                "request",
                "response"
            ],
            "time": "2017-11-09T21:42:30+00:00"
        },
        {
            "name": "psr/container",
            "version": "1.0.0",
            "source": {
                "type": "git",
                "url": "https://github.com/php-fig/container.git",
                "reference": "b7ce3b176482dbbc1245ebf52b181af44c2cf55f"
            },
            "dist": {
                "type": "zip",
                "url": "https://api.github.com/repos/php-fig/container/zipball/b7ce3b176482dbbc1245ebf52b181af44c2cf55f",
                "reference": "b7ce3b176482dbbc1245ebf52b181af44c2cf55f",
                "shasum": ""
            },
            "require": {
                "php": ">=5.3.0"
            },
            "type": "library",
            "extra": {
                "branch-alias": {
                    "dev-master": "1.0.x-dev"
                }
            },
            "autoload": {
                "psr-4": {
                    "Psr\\Container\\": "src/"
                }
            },
            "notification-url": "https://packagist.org/downloads/",
            "license": [
                "MIT"
            ],
            "authors": [
                {
                    "name": "PHP-FIG",
                    "homepage": "http://www.php-fig.org/"
                }
            ],
            "description": "Common Container Interface (PHP FIG PSR-11)",
            "homepage": "https://github.com/php-fig/container",
            "keywords": [
                "PSR-11",
                "container",
                "container-interface",
                "container-interop",
                "psr"
            ],
            "time": "2017-02-14T16:28:37+00:00"
        },
        {
            "name": "psr/http-message",
            "version": "1.0.1",
            "source": {
                "type": "git",
                "url": "https://github.com/php-fig/http-message.git",
                "reference": "f6561bf28d520154e4b0ec72be95418abe6d9363"
            },
            "dist": {
                "type": "zip",
                "url": "https://api.github.com/repos/php-fig/http-message/zipball/f6561bf28d520154e4b0ec72be95418abe6d9363",
                "reference": "f6561bf28d520154e4b0ec72be95418abe6d9363",
                "shasum": ""
            },
            "require": {
                "php": ">=5.3.0"
            },
            "type": "library",
            "extra": {
                "branch-alias": {
                    "dev-master": "1.0.x-dev"
                }
            },
            "autoload": {
                "psr-4": {
                    "Psr\\Http\\Message\\": "src/"
                }
            },
            "notification-url": "https://packagist.org/downloads/",
            "license": [
                "MIT"
            ],
            "authors": [
                {
                    "name": "PHP-FIG",
                    "homepage": "http://www.php-fig.org/"
                }
            ],
            "description": "Common interface for HTTP messages",
            "homepage": "https://github.com/php-fig/http-message",
            "keywords": [
                "http",
                "http-message",
                "psr",
                "psr-7",
                "request",
                "response"
            ],
            "time": "2016-08-06T14:39:51+00:00"
        }
    ],
    "packages-dev": [
        {
            "name": "doctrine/instantiator",
            "version": "1.1.0",
            "source": {
                "type": "git",
                "url": "https://github.com/doctrine/instantiator.git",
                "reference": "185b8868aa9bf7159f5f953ed5afb2d7fcdc3bda"
            },
            "dist": {
                "type": "zip",
                "url": "https://api.github.com/repos/doctrine/instantiator/zipball/185b8868aa9bf7159f5f953ed5afb2d7fcdc3bda",
                "reference": "185b8868aa9bf7159f5f953ed5afb2d7fcdc3bda",
                "shasum": ""
            },
            "require": {
                "php": "^7.1"
            },
            "require-dev": {
                "athletic/athletic": "~0.1.8",
                "ext-pdo": "*",
                "ext-phar": "*",
                "phpunit/phpunit": "^6.2.3",
                "squizlabs/php_codesniffer": "^3.0.2"
            },
            "type": "library",
            "extra": {
                "branch-alias": {
                    "dev-master": "1.2.x-dev"
                }
            },
            "autoload": {
                "psr-4": {
                    "Doctrine\\Instantiator\\": "src/Doctrine/Instantiator/"
                }
            },
            "notification-url": "https://packagist.org/downloads/",
            "license": [
                "MIT"
            ],
            "authors": [
                {
                    "name": "Marco Pivetta",
                    "email": "ocramius@gmail.com",
                    "homepage": "http://ocramius.github.com/"
                }
            ],
            "description": "A small, lightweight utility to instantiate objects in PHP without invoking their constructors",
            "homepage": "https://github.com/doctrine/instantiator",
            "keywords": [
                "constructor",
                "instantiate"
            ],
            "time": "2017-07-22T11:58:36+00:00"
        },
        {
            "name": "myclabs/deep-copy",
            "version": "1.7.0",
            "source": {
                "type": "git",
                "url": "https://github.com/myclabs/DeepCopy.git",
                "reference": "3b8a3a99ba1f6a3952ac2747d989303cbd6b7a3e"
            },
            "dist": {
                "type": "zip",
                "url": "https://api.github.com/repos/myclabs/DeepCopy/zipball/3b8a3a99ba1f6a3952ac2747d989303cbd6b7a3e",
                "reference": "3b8a3a99ba1f6a3952ac2747d989303cbd6b7a3e",
                "shasum": ""
            },
            "require": {
                "php": "^5.6 || ^7.0"
            },
            "require-dev": {
                "doctrine/collections": "^1.0",
                "doctrine/common": "^2.6",
                "phpunit/phpunit": "^4.1"
            },
            "type": "library",
            "autoload": {
                "psr-4": {
                    "DeepCopy\\": "src/DeepCopy/"
                },
                "files": [
                    "src/DeepCopy/deep_copy.php"
                ]
            },
            "notification-url": "https://packagist.org/downloads/",
            "license": [
                "MIT"
            ],
            "description": "Create deep copies (clones) of your objects",
            "keywords": [
                "clone",
                "copy",
                "duplicate",
                "object",
                "object graph"
            ],
            "time": "2017-10-19T19:58:43+00:00"
        },
        {
            "name": "phar-io/manifest",
            "version": "1.0.1",
            "source": {
                "type": "git",
                "url": "https://github.com/phar-io/manifest.git",
                "reference": "2df402786ab5368a0169091f61a7c1e0eb6852d0"
            },
            "dist": {
                "type": "zip",
                "url": "https://api.github.com/repos/phar-io/manifest/zipball/2df402786ab5368a0169091f61a7c1e0eb6852d0",
                "reference": "2df402786ab5368a0169091f61a7c1e0eb6852d0",
                "shasum": ""
            },
            "require": {
                "ext-dom": "*",
                "ext-phar": "*",
                "phar-io/version": "^1.0.1",
                "php": "^5.6 || ^7.0"
            },
            "type": "library",
            "extra": {
                "branch-alias": {
                    "dev-master": "1.0.x-dev"
                }
            },
            "autoload": {
                "classmap": [
                    "src/"
                ]
            },
            "notification-url": "https://packagist.org/downloads/",
            "license": [
                "BSD-3-Clause"
            ],
            "authors": [
                {
                    "name": "Arne Blankerts",
                    "email": "arne@blankerts.de",
                    "role": "Developer"
                },
                {
                    "name": "Sebastian Heuer",
                    "email": "sebastian@phpeople.de",
                    "role": "Developer"
                },
                {
                    "name": "Sebastian Bergmann",
                    "email": "sebastian@phpunit.de",
                    "role": "Developer"
                }
            ],
            "description": "Component for reading phar.io manifest information from a PHP Archive (PHAR)",
            "time": "2017-03-05T18:14:27+00:00"
        },
        {
            "name": "phar-io/version",
            "version": "1.0.1",
            "source": {
                "type": "git",
                "url": "https://github.com/phar-io/version.git",
                "reference": "a70c0ced4be299a63d32fa96d9281d03e94041df"
            },
            "dist": {
                "type": "zip",
                "url": "https://api.github.com/repos/phar-io/version/zipball/a70c0ced4be299a63d32fa96d9281d03e94041df",
                "reference": "a70c0ced4be299a63d32fa96d9281d03e94041df",
                "shasum": ""
            },
            "require": {
                "php": "^5.6 || ^7.0"
            },
            "type": "library",
            "autoload": {
                "classmap": [
                    "src/"
                ]
            },
            "notification-url": "https://packagist.org/downloads/",
            "license": [
                "BSD-3-Clause"
            ],
            "authors": [
                {
                    "name": "Arne Blankerts",
                    "email": "arne@blankerts.de",
                    "role": "Developer"
                },
                {
                    "name": "Sebastian Heuer",
                    "email": "sebastian@phpeople.de",
                    "role": "Developer"
                },
                {
                    "name": "Sebastian Bergmann",
                    "email": "sebastian@phpunit.de",
                    "role": "Developer"
                }
            ],
            "description": "Library for handling version information and constraints",
            "time": "2017-03-05T17:38:23+00:00"
        },
        {
            "name": "phpdocumentor/reflection-common",
            "version": "1.0.1",
            "source": {
                "type": "git",
                "url": "https://github.com/phpDocumentor/ReflectionCommon.git",
                "reference": "21bdeb5f65d7ebf9f43b1b25d404f87deab5bfb6"
            },
            "dist": {
                "type": "zip",
                "url": "https://api.github.com/repos/phpDocumentor/ReflectionCommon/zipball/21bdeb5f65d7ebf9f43b1b25d404f87deab5bfb6",
                "reference": "21bdeb5f65d7ebf9f43b1b25d404f87deab5bfb6",
                "shasum": ""
            },
            "require": {
                "php": ">=5.5"
            },
            "require-dev": {
                "phpunit/phpunit": "^4.6"
            },
            "type": "library",
            "extra": {
                "branch-alias": {
                    "dev-master": "1.0.x-dev"
                }
            },
            "autoload": {
                "psr-4": {
                    "phpDocumentor\\Reflection\\": [
                        "src"
                    ]
                }
            },
            "notification-url": "https://packagist.org/downloads/",
            "license": [
                "MIT"
            ],
            "authors": [
                {
                    "name": "Jaap van Otterdijk",
                    "email": "opensource@ijaap.nl"
                }
            ],
            "description": "Common reflection classes used by phpdocumentor to reflect the code structure",
            "homepage": "http://www.phpdoc.org",
            "keywords": [
                "FQSEN",
                "phpDocumentor",
                "phpdoc",
                "reflection",
                "static analysis"
            ],
            "time": "2017-09-11T18:02:19+00:00"
        },
        {
            "name": "phpdocumentor/reflection-docblock",
            "version": "4.1.1",
            "source": {
                "type": "git",
                "url": "https://github.com/phpDocumentor/ReflectionDocBlock.git",
                "reference": "2d3d238c433cf69caeb4842e97a3223a116f94b2"
            },
            "dist": {
                "type": "zip",
                "url": "https://api.github.com/repos/phpDocumentor/ReflectionDocBlock/zipball/2d3d238c433cf69caeb4842e97a3223a116f94b2",
                "reference": "2d3d238c433cf69caeb4842e97a3223a116f94b2",
                "shasum": ""
            },
            "require": {
                "php": "^7.0",
                "phpdocumentor/reflection-common": "^1.0@dev",
                "phpdocumentor/type-resolver": "^0.4.0",
                "webmozart/assert": "^1.0"
            },
            "require-dev": {
                "mockery/mockery": "^0.9.4",
                "phpunit/phpunit": "^4.4"
            },
            "type": "library",
            "autoload": {
                "psr-4": {
                    "phpDocumentor\\Reflection\\": [
                        "src/"
                    ]
                }
            },
            "notification-url": "https://packagist.org/downloads/",
            "license": [
                "MIT"
            ],
            "authors": [
                {
                    "name": "Mike van Riel",
                    "email": "me@mikevanriel.com"
                }
            ],
            "description": "With this component, a library can provide support for annotations via DocBlocks or otherwise retrieve information that is embedded in a DocBlock.",
            "time": "2017-08-30T18:51:59+00:00"
        },
        {
            "name": "phpdocumentor/type-resolver",
            "version": "0.4.0",
            "source": {
                "type": "git",
                "url": "https://github.com/phpDocumentor/TypeResolver.git",
                "reference": "9c977708995954784726e25d0cd1dddf4e65b0f7"
            },
            "dist": {
                "type": "zip",
                "url": "https://api.github.com/repos/phpDocumentor/TypeResolver/zipball/9c977708995954784726e25d0cd1dddf4e65b0f7",
                "reference": "9c977708995954784726e25d0cd1dddf4e65b0f7",
                "shasum": ""
            },
            "require": {
                "php": "^5.5 || ^7.0",
                "phpdocumentor/reflection-common": "^1.0"
            },
            "require-dev": {
                "mockery/mockery": "^0.9.4",
                "phpunit/phpunit": "^5.2||^4.8.24"
            },
            "type": "library",
            "extra": {
                "branch-alias": {
                    "dev-master": "1.0.x-dev"
                }
            },
            "autoload": {
                "psr-4": {
                    "phpDocumentor\\Reflection\\": [
                        "src/"
                    ]
                }
            },
            "notification-url": "https://packagist.org/downloads/",
            "license": [
                "MIT"
            ],
            "authors": [
                {
                    "name": "Mike van Riel",
                    "email": "me@mikevanriel.com"
                }
            ],
            "time": "2017-07-14T14:27:02+00:00"
        },
        {
            "name": "phpspec/prophecy",
            "version": "v1.7.2",
            "source": {
                "type": "git",
                "url": "https://github.com/phpspec/prophecy.git",
                "reference": "c9b8c6088acd19d769d4cc0ffa60a9fe34344bd6"
            },
            "dist": {
                "type": "zip",
                "url": "https://api.github.com/repos/phpspec/prophecy/zipball/c9b8c6088acd19d769d4cc0ffa60a9fe34344bd6",
                "reference": "c9b8c6088acd19d769d4cc0ffa60a9fe34344bd6",
                "shasum": ""
            },
            "require": {
                "doctrine/instantiator": "^1.0.2",
                "php": "^5.3|^7.0",
                "phpdocumentor/reflection-docblock": "^2.0|^3.0.2|^4.0",
                "sebastian/comparator": "^1.1|^2.0",
                "sebastian/recursion-context": "^1.0|^2.0|^3.0"
            },
            "require-dev": {
                "phpspec/phpspec": "^2.5|^3.2",
                "phpunit/phpunit": "^4.8 || ^5.6.5"
            },
            "type": "library",
            "extra": {
                "branch-alias": {
                    "dev-master": "1.7.x-dev"
                }
            },
            "autoload": {
                "psr-0": {
                    "Prophecy\\": "src/"
                }
            },
            "notification-url": "https://packagist.org/downloads/",
            "license": [
                "MIT"
            ],
            "authors": [
                {
                    "name": "Konstantin Kudryashov",
                    "email": "ever.zet@gmail.com",
                    "homepage": "http://everzet.com"
                },
                {
                    "name": "Marcello Duarte",
                    "email": "marcello.duarte@gmail.com"
                }
            ],
            "description": "Highly opinionated mocking framework for PHP 5.3+",
            "homepage": "https://github.com/phpspec/prophecy",
            "keywords": [
                "Double",
                "Dummy",
                "fake",
                "mock",
                "spy",
                "stub"
            ],
            "time": "2017-09-04T11:05:03+00:00"
        },
        {
            "name": "phpunit/php-code-coverage",
            "version": "5.2.2",
            "source": {
                "type": "git",
                "url": "https://github.com/sebastianbergmann/php-code-coverage.git",
                "reference": "8ed1902a57849e117b5651fc1a5c48110946c06b"
            },
            "dist": {
                "type": "zip",
                "url": "https://api.github.com/repos/sebastianbergmann/php-code-coverage/zipball/8ed1902a57849e117b5651fc1a5c48110946c06b",
                "reference": "8ed1902a57849e117b5651fc1a5c48110946c06b",
                "shasum": ""
            },
            "require": {
                "ext-dom": "*",
                "ext-xmlwriter": "*",
                "php": "^7.0",
                "phpunit/php-file-iterator": "^1.4.2",
                "phpunit/php-text-template": "^1.2.1",
                "phpunit/php-token-stream": "^1.4.11 || ^2.0",
                "sebastian/code-unit-reverse-lookup": "^1.0.1",
                "sebastian/environment": "^3.0",
                "sebastian/version": "^2.0.1",
                "theseer/tokenizer": "^1.1"
            },
            "require-dev": {
                "ext-xdebug": "^2.5",
                "phpunit/phpunit": "^6.0"
            },
            "suggest": {
                "ext-xdebug": "^2.5.5"
            },
            "type": "library",
            "extra": {
                "branch-alias": {
                    "dev-master": "5.2.x-dev"
                }
            },
            "autoload": {
                "classmap": [
                    "src/"
                ]
            },
            "notification-url": "https://packagist.org/downloads/",
            "license": [
                "BSD-3-Clause"
            ],
            "authors": [
                {
                    "name": "Sebastian Bergmann",
                    "email": "sb@sebastian-bergmann.de",
                    "role": "lead"
                }
            ],
            "description": "Library that provides collection, processing, and rendering functionality for PHP code coverage information.",
            "homepage": "https://github.com/sebastianbergmann/php-code-coverage",
            "keywords": [
                "coverage",
                "testing",
                "xunit"
            ],
            "time": "2017-08-03T12:40:43+00:00"
        },
        {
            "name": "phpunit/php-file-iterator",
            "version": "1.4.2",
            "source": {
                "type": "git",
                "url": "https://github.com/sebastianbergmann/php-file-iterator.git",
                "reference": "3cc8f69b3028d0f96a9078e6295d86e9bf019be5"
            },
            "dist": {
                "type": "zip",
                "url": "https://api.github.com/repos/sebastianbergmann/php-file-iterator/zipball/3cc8f69b3028d0f96a9078e6295d86e9bf019be5",
                "reference": "3cc8f69b3028d0f96a9078e6295d86e9bf019be5",
                "shasum": ""
            },
            "require": {
                "php": ">=5.3.3"
            },
            "type": "library",
            "extra": {
                "branch-alias": {
                    "dev-master": "1.4.x-dev"
                }
            },
            "autoload": {
                "classmap": [
                    "src/"
                ]
            },
            "notification-url": "https://packagist.org/downloads/",
            "license": [
                "BSD-3-Clause"
            ],
            "authors": [
                {
                    "name": "Sebastian Bergmann",
                    "email": "sb@sebastian-bergmann.de",
                    "role": "lead"
                }
            ],
            "description": "FilterIterator implementation that filters files based on a list of suffixes.",
            "homepage": "https://github.com/sebastianbergmann/php-file-iterator/",
            "keywords": [
                "filesystem",
                "iterator"
            ],
            "time": "2016-10-03T07:40:28+00:00"
        },
        {
            "name": "phpunit/php-text-template",
            "version": "1.2.1",
            "source": {
                "type": "git",
                "url": "https://github.com/sebastianbergmann/php-text-template.git",
                "reference": "31f8b717e51d9a2afca6c9f046f5d69fc27c8686"
            },
            "dist": {
                "type": "zip",
                "url": "https://api.github.com/repos/sebastianbergmann/php-text-template/zipball/31f8b717e51d9a2afca6c9f046f5d69fc27c8686",
                "reference": "31f8b717e51d9a2afca6c9f046f5d69fc27c8686",
                "shasum": ""
            },
            "require": {
                "php": ">=5.3.3"
            },
            "type": "library",
            "autoload": {
                "classmap": [
                    "src/"
                ]
            },
            "notification-url": "https://packagist.org/downloads/",
            "license": [
                "BSD-3-Clause"
            ],
            "authors": [
                {
                    "name": "Sebastian Bergmann",
                    "email": "sebastian@phpunit.de",
                    "role": "lead"
                }
            ],
            "description": "Simple template engine.",
            "homepage": "https://github.com/sebastianbergmann/php-text-template/",
            "keywords": [
                "template"
            ],
            "time": "2015-06-21T13:50:34+00:00"
        },
        {
            "name": "phpunit/php-timer",
            "version": "1.0.9",
            "source": {
                "type": "git",
                "url": "https://github.com/sebastianbergmann/php-timer.git",
                "reference": "3dcf38ca72b158baf0bc245e9184d3fdffa9c46f"
            },
            "dist": {
                "type": "zip",
                "url": "https://api.github.com/repos/sebastianbergmann/php-timer/zipball/3dcf38ca72b158baf0bc245e9184d3fdffa9c46f",
                "reference": "3dcf38ca72b158baf0bc245e9184d3fdffa9c46f",
                "shasum": ""
            },
            "require": {
                "php": "^5.3.3 || ^7.0"
            },
            "require-dev": {
                "phpunit/phpunit": "^4.8.35 || ^5.7 || ^6.0"
            },
            "type": "library",
            "extra": {
                "branch-alias": {
                    "dev-master": "1.0-dev"
                }
            },
            "autoload": {
                "classmap": [
                    "src/"
                ]
            },
            "notification-url": "https://packagist.org/downloads/",
            "license": [
                "BSD-3-Clause"
            ],
            "authors": [
                {
                    "name": "Sebastian Bergmann",
                    "email": "sb@sebastian-bergmann.de",
                    "role": "lead"
                }
            ],
            "description": "Utility class for timing",
            "homepage": "https://github.com/sebastianbergmann/php-timer/",
            "keywords": [
                "timer"
            ],
            "time": "2017-02-26T11:10:40+00:00"
        },
        {
            "name": "phpunit/php-token-stream",
            "version": "2.0.1",
            "source": {
                "type": "git",
                "url": "https://github.com/sebastianbergmann/php-token-stream.git",
                "reference": "9a02332089ac48e704c70f6cefed30c224e3c0b0"
            },
            "dist": {
                "type": "zip",
                "url": "https://api.github.com/repos/sebastianbergmann/php-token-stream/zipball/9a02332089ac48e704c70f6cefed30c224e3c0b0",
                "reference": "9a02332089ac48e704c70f6cefed30c224e3c0b0",
                "shasum": ""
            },
            "require": {
                "ext-tokenizer": "*",
                "php": "^7.0"
            },
            "require-dev": {
                "phpunit/phpunit": "^6.2.4"
            },
            "type": "library",
            "extra": {
                "branch-alias": {
                    "dev-master": "2.0-dev"
                }
            },
            "autoload": {
                "classmap": [
                    "src/"
                ]
            },
            "notification-url": "https://packagist.org/downloads/",
            "license": [
                "BSD-3-Clause"
            ],
            "authors": [
                {
                    "name": "Sebastian Bergmann",
                    "email": "sebastian@phpunit.de"
                }
            ],
            "description": "Wrapper around PHP's tokenizer extension.",
            "homepage": "https://github.com/sebastianbergmann/php-token-stream/",
            "keywords": [
                "tokenizer"
            ],
            "time": "2017-08-20T05:47:52+00:00"
        },
        {
            "name": "phpunit/phpunit",
            "version": "6.4.3",
            "source": {
                "type": "git",
                "url": "https://github.com/sebastianbergmann/phpunit.git",
                "reference": "06b28548fd2b4a20c3cd6e247dc86331a7d4db13"
            },
            "dist": {
                "type": "zip",
                "url": "https://api.github.com/repos/sebastianbergmann/phpunit/zipball/06b28548fd2b4a20c3cd6e247dc86331a7d4db13",
                "reference": "06b28548fd2b4a20c3cd6e247dc86331a7d4db13",
                "shasum": ""
            },
            "require": {
                "ext-dom": "*",
                "ext-json": "*",
                "ext-libxml": "*",
                "ext-mbstring": "*",
                "ext-xml": "*",
                "myclabs/deep-copy": "^1.6.1",
                "phar-io/manifest": "^1.0.1",
                "phar-io/version": "^1.0",
                "php": "^7.0",
                "phpspec/prophecy": "^1.7",
                "phpunit/php-code-coverage": "^5.2.2",
                "phpunit/php-file-iterator": "^1.4.2",
                "phpunit/php-text-template": "^1.2.1",
                "phpunit/php-timer": "^1.0.9",
                "phpunit/phpunit-mock-objects": "^4.0.3",
                "sebastian/comparator": "^2.0.2",
                "sebastian/diff": "^2.0",
                "sebastian/environment": "^3.1",
                "sebastian/exporter": "^3.1",
                "sebastian/global-state": "^2.0",
                "sebastian/object-enumerator": "^3.0.3",
                "sebastian/resource-operations": "^1.0",
                "sebastian/version": "^2.0.1"
            },
            "conflict": {
                "phpdocumentor/reflection-docblock": "3.0.2",
                "phpunit/dbunit": "<3.0"
            },
            "require-dev": {
                "ext-pdo": "*"
            },
            "suggest": {
                "ext-xdebug": "*",
                "phpunit/php-invoker": "^1.1"
            },
            "bin": [
                "phpunit"
            ],
            "type": "library",
            "extra": {
                "branch-alias": {
                    "dev-master": "6.4.x-dev"
                }
            },
            "autoload": {
                "classmap": [
                    "src/"
                ]
            },
            "notification-url": "https://packagist.org/downloads/",
            "license": [
                "BSD-3-Clause"
            ],
            "authors": [
                {
                    "name": "Sebastian Bergmann",
                    "email": "sebastian@phpunit.de",
                    "role": "lead"
                }
            ],
            "description": "The PHP Unit Testing framework.",
            "homepage": "https://phpunit.de/",
            "keywords": [
                "phpunit",
                "testing",
                "xunit"
            ],
            "time": "2017-10-16T13:18:59+00:00"
        },
        {
            "name": "phpunit/phpunit-mock-objects",
            "version": "4.0.4",
            "source": {
                "type": "git",
                "url": "https://github.com/sebastianbergmann/phpunit-mock-objects.git",
                "reference": "2f789b59ab89669015ad984afa350c4ec577ade0"
            },
            "dist": {
                "type": "zip",
                "url": "https://api.github.com/repos/sebastianbergmann/phpunit-mock-objects/zipball/2f789b59ab89669015ad984afa350c4ec577ade0",
                "reference": "2f789b59ab89669015ad984afa350c4ec577ade0",
                "shasum": ""
            },
            "require": {
                "doctrine/instantiator": "^1.0.5",
                "php": "^7.0",
                "phpunit/php-text-template": "^1.2.1",
                "sebastian/exporter": "^3.0"
            },
            "conflict": {
                "phpunit/phpunit": "<6.0"
            },
            "require-dev": {
                "phpunit/phpunit": "^6.0"
            },
            "suggest": {
                "ext-soap": "*"
            },
            "type": "library",
            "extra": {
                "branch-alias": {
                    "dev-master": "4.0.x-dev"
                }
            },
            "autoload": {
                "classmap": [
                    "src/"
                ]
            },
            "notification-url": "https://packagist.org/downloads/",
            "license": [
                "BSD-3-Clause"
            ],
            "authors": [
                {
                    "name": "Sebastian Bergmann",
                    "email": "sb@sebastian-bergmann.de",
                    "role": "lead"
                }
            ],
            "description": "Mock Object library for PHPUnit",
            "homepage": "https://github.com/sebastianbergmann/phpunit-mock-objects/",
            "keywords": [
                "mock",
                "xunit"
            ],
            "time": "2017-08-03T14:08:16+00:00"
        },
        {
            "name": "sebastian/code-unit-reverse-lookup",
            "version": "1.0.1",
            "source": {
                "type": "git",
                "url": "https://github.com/sebastianbergmann/code-unit-reverse-lookup.git",
                "reference": "4419fcdb5eabb9caa61a27c7a1db532a6b55dd18"
            },
            "dist": {
                "type": "zip",
                "url": "https://api.github.com/repos/sebastianbergmann/code-unit-reverse-lookup/zipball/4419fcdb5eabb9caa61a27c7a1db532a6b55dd18",
                "reference": "4419fcdb5eabb9caa61a27c7a1db532a6b55dd18",
                "shasum": ""
            },
            "require": {
                "php": "^5.6 || ^7.0"
            },
            "require-dev": {
                "phpunit/phpunit": "^5.7 || ^6.0"
            },
            "type": "library",
            "extra": {
                "branch-alias": {
                    "dev-master": "1.0.x-dev"
                }
            },
            "autoload": {
                "classmap": [
                    "src/"
                ]
            },
            "notification-url": "https://packagist.org/downloads/",
            "license": [
                "BSD-3-Clause"
            ],
            "authors": [
                {
                    "name": "Sebastian Bergmann",
                    "email": "sebastian@phpunit.de"
                }
            ],
            "description": "Looks up which function or method a line of code belongs to",
            "homepage": "https://github.com/sebastianbergmann/code-unit-reverse-lookup/",
            "time": "2017-03-04T06:30:41+00:00"
        },
        {
            "name": "sebastian/comparator",
            "version": "2.1.0",
            "source": {
                "type": "git",
                "url": "https://github.com/sebastianbergmann/comparator.git",
                "reference": "1174d9018191e93cb9d719edec01257fc05f8158"
            },
            "dist": {
                "type": "zip",
                "url": "https://api.github.com/repos/sebastianbergmann/comparator/zipball/1174d9018191e93cb9d719edec01257fc05f8158",
                "reference": "1174d9018191e93cb9d719edec01257fc05f8158",
                "shasum": ""
            },
            "require": {
                "php": "^7.0",
                "sebastian/diff": "^2.0",
                "sebastian/exporter": "^3.1"
            },
            "require-dev": {
                "phpunit/phpunit": "^6.4"
            },
            "type": "library",
            "extra": {
                "branch-alias": {
                    "dev-master": "2.1.x-dev"
                }
            },
            "autoload": {
                "classmap": [
                    "src/"
                ]
            },
            "notification-url": "https://packagist.org/downloads/",
            "license": [
                "BSD-3-Clause"
            ],
            "authors": [
                {
                    "name": "Jeff Welch",
                    "email": "whatthejeff@gmail.com"
                },
                {
                    "name": "Volker Dusch",
                    "email": "github@wallbash.com"
                },
                {
                    "name": "Bernhard Schussek",
                    "email": "bschussek@2bepublished.at"
                },
                {
                    "name": "Sebastian Bergmann",
                    "email": "sebastian@phpunit.de"
                }
            ],
            "description": "Provides the functionality to compare PHP values for equality",
            "homepage": "https://github.com/sebastianbergmann/comparator",
            "keywords": [
                "comparator",
                "compare",
                "equality"
            ],
            "time": "2017-11-03T07:16:52+00:00"
        },
        {
            "name": "sebastian/diff",
            "version": "2.0.1",
            "source": {
                "type": "git",
                "url": "https://github.com/sebastianbergmann/diff.git",
                "reference": "347c1d8b49c5c3ee30c7040ea6fc446790e6bddd"
            },
            "dist": {
                "type": "zip",
                "url": "https://api.github.com/repos/sebastianbergmann/diff/zipball/347c1d8b49c5c3ee30c7040ea6fc446790e6bddd",
                "reference": "347c1d8b49c5c3ee30c7040ea6fc446790e6bddd",
                "shasum": ""
            },
            "require": {
                "php": "^7.0"
            },
            "require-dev": {
                "phpunit/phpunit": "^6.2"
            },
            "type": "library",
            "extra": {
                "branch-alias": {
                    "dev-master": "2.0-dev"
                }
            },
            "autoload": {
                "classmap": [
                    "src/"
                ]
            },
            "notification-url": "https://packagist.org/downloads/",
            "license": [
                "BSD-3-Clause"
            ],
            "authors": [
                {
                    "name": "Kore Nordmann",
                    "email": "mail@kore-nordmann.de"
                },
                {
                    "name": "Sebastian Bergmann",
                    "email": "sebastian@phpunit.de"
                }
            ],
            "description": "Diff implementation",
            "homepage": "https://github.com/sebastianbergmann/diff",
            "keywords": [
                "diff"
            ],
            "time": "2017-08-03T08:09:46+00:00"
        },
        {
            "name": "sebastian/environment",
            "version": "3.1.0",
            "source": {
                "type": "git",
                "url": "https://github.com/sebastianbergmann/environment.git",
                "reference": "cd0871b3975fb7fc44d11314fd1ee20925fce4f5"
            },
            "dist": {
                "type": "zip",
                "url": "https://api.github.com/repos/sebastianbergmann/environment/zipball/cd0871b3975fb7fc44d11314fd1ee20925fce4f5",
                "reference": "cd0871b3975fb7fc44d11314fd1ee20925fce4f5",
                "shasum": ""
            },
            "require": {
                "php": "^7.0"
            },
            "require-dev": {
                "phpunit/phpunit": "^6.1"
            },
            "type": "library",
            "extra": {
                "branch-alias": {
                    "dev-master": "3.1.x-dev"
                }
            },
            "autoload": {
                "classmap": [
                    "src/"
                ]
            },
            "notification-url": "https://packagist.org/downloads/",
            "license": [
                "BSD-3-Clause"
            ],
            "authors": [
                {
                    "name": "Sebastian Bergmann",
                    "email": "sebastian@phpunit.de"
                }
            ],
            "description": "Provides functionality to handle HHVM/PHP environments",
            "homepage": "http://www.github.com/sebastianbergmann/environment",
            "keywords": [
                "Xdebug",
                "environment",
                "hhvm"
            ],
            "time": "2017-07-01T08:51:00+00:00"
        },
        {
            "name": "sebastian/exporter",
            "version": "3.1.0",
            "source": {
                "type": "git",
                "url": "https://github.com/sebastianbergmann/exporter.git",
                "reference": "234199f4528de6d12aaa58b612e98f7d36adb937"
            },
            "dist": {
                "type": "zip",
                "url": "https://api.github.com/repos/sebastianbergmann/exporter/zipball/234199f4528de6d12aaa58b612e98f7d36adb937",
                "reference": "234199f4528de6d12aaa58b612e98f7d36adb937",
                "shasum": ""
            },
            "require": {
                "php": "^7.0",
                "sebastian/recursion-context": "^3.0"
            },
            "require-dev": {
                "ext-mbstring": "*",
                "phpunit/phpunit": "^6.0"
            },
            "type": "library",
            "extra": {
                "branch-alias": {
                    "dev-master": "3.1.x-dev"
                }
            },
            "autoload": {
                "classmap": [
                    "src/"
                ]
            },
            "notification-url": "https://packagist.org/downloads/",
            "license": [
                "BSD-3-Clause"
            ],
            "authors": [
                {
                    "name": "Jeff Welch",
                    "email": "whatthejeff@gmail.com"
                },
                {
                    "name": "Volker Dusch",
                    "email": "github@wallbash.com"
                },
                {
                    "name": "Bernhard Schussek",
                    "email": "bschussek@2bepublished.at"
                },
                {
                    "name": "Sebastian Bergmann",
                    "email": "sebastian@phpunit.de"
                },
                {
                    "name": "Adam Harvey",
                    "email": "aharvey@php.net"
                }
            ],
            "description": "Provides the functionality to export PHP variables for visualization",
            "homepage": "http://www.github.com/sebastianbergmann/exporter",
            "keywords": [
                "export",
                "exporter"
            ],
            "time": "2017-04-03T13:19:02+00:00"
        },
        {
            "name": "sebastian/global-state",
            "version": "2.0.0",
            "source": {
                "type": "git",
                "url": "https://github.com/sebastianbergmann/global-state.git",
                "reference": "e8ba02eed7bbbb9e59e43dedd3dddeff4a56b0c4"
            },
            "dist": {
                "type": "zip",
                "url": "https://api.github.com/repos/sebastianbergmann/global-state/zipball/e8ba02eed7bbbb9e59e43dedd3dddeff4a56b0c4",
                "reference": "e8ba02eed7bbbb9e59e43dedd3dddeff4a56b0c4",
                "shasum": ""
            },
            "require": {
                "php": "^7.0"
            },
            "require-dev": {
                "phpunit/phpunit": "^6.0"
            },
            "suggest": {
                "ext-uopz": "*"
            },
            "type": "library",
            "extra": {
                "branch-alias": {
                    "dev-master": "2.0-dev"
                }
            },
            "autoload": {
                "classmap": [
                    "src/"
                ]
            },
            "notification-url": "https://packagist.org/downloads/",
            "license": [
                "BSD-3-Clause"
            ],
            "authors": [
                {
                    "name": "Sebastian Bergmann",
                    "email": "sebastian@phpunit.de"
                }
            ],
            "description": "Snapshotting of global state",
            "homepage": "http://www.github.com/sebastianbergmann/global-state",
            "keywords": [
                "global state"
            ],
            "time": "2017-04-27T15:39:26+00:00"
        },
        {
            "name": "sebastian/object-enumerator",
            "version": "3.0.3",
            "source": {
                "type": "git",
                "url": "https://github.com/sebastianbergmann/object-enumerator.git",
                "reference": "7cfd9e65d11ffb5af41198476395774d4c8a84c5"
            },
            "dist": {
                "type": "zip",
                "url": "https://api.github.com/repos/sebastianbergmann/object-enumerator/zipball/7cfd9e65d11ffb5af41198476395774d4c8a84c5",
                "reference": "7cfd9e65d11ffb5af41198476395774d4c8a84c5",
                "shasum": ""
            },
            "require": {
                "php": "^7.0",
                "sebastian/object-reflector": "^1.1.1",
                "sebastian/recursion-context": "^3.0"
            },
            "require-dev": {
                "phpunit/phpunit": "^6.0"
            },
            "type": "library",
            "extra": {
                "branch-alias": {
                    "dev-master": "3.0.x-dev"
                }
            },
            "autoload": {
                "classmap": [
                    "src/"
                ]
            },
            "notification-url": "https://packagist.org/downloads/",
            "license": [
                "BSD-3-Clause"
            ],
            "authors": [
                {
                    "name": "Sebastian Bergmann",
                    "email": "sebastian@phpunit.de"
                }
            ],
            "description": "Traverses array structures and object graphs to enumerate all referenced objects",
            "homepage": "https://github.com/sebastianbergmann/object-enumerator/",
            "time": "2017-08-03T12:35:26+00:00"
        },
        {
            "name": "sebastian/object-reflector",
            "version": "1.1.1",
            "source": {
                "type": "git",
                "url": "https://github.com/sebastianbergmann/object-reflector.git",
                "reference": "773f97c67f28de00d397be301821b06708fca0be"
            },
            "dist": {
                "type": "zip",
                "url": "https://api.github.com/repos/sebastianbergmann/object-reflector/zipball/773f97c67f28de00d397be301821b06708fca0be",
                "reference": "773f97c67f28de00d397be301821b06708fca0be",
                "shasum": ""
            },
            "require": {
                "php": "^7.0"
            },
            "require-dev": {
                "phpunit/phpunit": "^6.0"
            },
            "type": "library",
            "extra": {
                "branch-alias": {
                    "dev-master": "1.1-dev"
                }
            },
            "autoload": {
                "classmap": [
                    "src/"
                ]
            },
            "notification-url": "https://packagist.org/downloads/",
            "license": [
                "BSD-3-Clause"
            ],
            "authors": [
                {
                    "name": "Sebastian Bergmann",
                    "email": "sebastian@phpunit.de"
                }
            ],
            "description": "Allows reflection of object attributes, including inherited and non-public ones",
            "homepage": "https://github.com/sebastianbergmann/object-reflector/",
            "time": "2017-03-29T09:07:27+00:00"
        },
        {
            "name": "sebastian/recursion-context",
            "version": "3.0.0",
            "source": {
                "type": "git",
                "url": "https://github.com/sebastianbergmann/recursion-context.git",
                "reference": "5b0cd723502bac3b006cbf3dbf7a1e3fcefe4fa8"
            },
            "dist": {
                "type": "zip",
                "url": "https://api.github.com/repos/sebastianbergmann/recursion-context/zipball/5b0cd723502bac3b006cbf3dbf7a1e3fcefe4fa8",
                "reference": "5b0cd723502bac3b006cbf3dbf7a1e3fcefe4fa8",
                "shasum": ""
            },
            "require": {
                "php": "^7.0"
            },
            "require-dev": {
                "phpunit/phpunit": "^6.0"
            },
            "type": "library",
            "extra": {
                "branch-alias": {
                    "dev-master": "3.0.x-dev"
                }
            },
            "autoload": {
                "classmap": [
                    "src/"
                ]
            },
            "notification-url": "https://packagist.org/downloads/",
            "license": [
                "BSD-3-Clause"
            ],
            "authors": [
                {
                    "name": "Jeff Welch",
                    "email": "whatthejeff@gmail.com"
                },
                {
                    "name": "Sebastian Bergmann",
                    "email": "sebastian@phpunit.de"
                },
                {
                    "name": "Adam Harvey",
                    "email": "aharvey@php.net"
                }
            ],
            "description": "Provides functionality to recursively process PHP variables",
            "homepage": "http://www.github.com/sebastianbergmann/recursion-context",
            "time": "2017-03-03T06:23:57+00:00"
        },
        {
            "name": "sebastian/resource-operations",
            "version": "1.0.0",
            "source": {
                "type": "git",
                "url": "https://github.com/sebastianbergmann/resource-operations.git",
                "reference": "ce990bb21759f94aeafd30209e8cfcdfa8bc3f52"
            },
            "dist": {
                "type": "zip",
                "url": "https://api.github.com/repos/sebastianbergmann/resource-operations/zipball/ce990bb21759f94aeafd30209e8cfcdfa8bc3f52",
                "reference": "ce990bb21759f94aeafd30209e8cfcdfa8bc3f52",
                "shasum": ""
            },
            "require": {
                "php": ">=5.6.0"
            },
            "type": "library",
            "extra": {
                "branch-alias": {
                    "dev-master": "1.0.x-dev"
                }
            },
            "autoload": {
                "classmap": [
                    "src/"
                ]
            },
            "notification-url": "https://packagist.org/downloads/",
            "license": [
                "BSD-3-Clause"
            ],
            "authors": [
                {
                    "name": "Sebastian Bergmann",
                    "email": "sebastian@phpunit.de"
                }
            ],
            "description": "Provides a list of PHP built-in functions that operate on resources",
            "homepage": "https://www.github.com/sebastianbergmann/resource-operations",
            "time": "2015-07-28T20:34:47+00:00"
        },
        {
            "name": "sebastian/version",
            "version": "2.0.1",
            "source": {
                "type": "git",
                "url": "https://github.com/sebastianbergmann/version.git",
                "reference": "99732be0ddb3361e16ad77b68ba41efc8e979019"
            },
            "dist": {
                "type": "zip",
                "url": "https://api.github.com/repos/sebastianbergmann/version/zipball/99732be0ddb3361e16ad77b68ba41efc8e979019",
                "reference": "99732be0ddb3361e16ad77b68ba41efc8e979019",
                "shasum": ""
            },
            "require": {
                "php": ">=5.6"
            },
            "type": "library",
            "extra": {
                "branch-alias": {
                    "dev-master": "2.0.x-dev"
                }
            },
            "autoload": {
                "classmap": [
                    "src/"
                ]
            },
            "notification-url": "https://packagist.org/downloads/",
            "license": [
                "BSD-3-Clause"
            ],
            "authors": [
                {
                    "name": "Sebastian Bergmann",
                    "email": "sebastian@phpunit.de",
                    "role": "lead"
                }
            ],
            "description": "Library that helps with managing the version number of Git-hosted PHP projects",
            "homepage": "https://github.com/sebastianbergmann/version",
            "time": "2016-10-03T07:35:21+00:00"
        },
        {
            "name": "squizlabs/php_codesniffer",
            "version": "2.9.1",
            "source": {
                "type": "git",
                "url": "https://github.com/squizlabs/PHP_CodeSniffer.git",
                "reference": "dcbed1074f8244661eecddfc2a675430d8d33f62"
            },
            "dist": {
                "type": "zip",
                "url": "https://api.github.com/repos/squizlabs/PHP_CodeSniffer/zipball/dcbed1074f8244661eecddfc2a675430d8d33f62",
                "reference": "dcbed1074f8244661eecddfc2a675430d8d33f62",
                "shasum": ""
            },
            "require": {
                "ext-simplexml": "*",
                "ext-tokenizer": "*",
                "ext-xmlwriter": "*",
                "php": ">=5.1.2"
            },
            "require-dev": {
                "phpunit/phpunit": "~4.0"
            },
            "bin": [
                "scripts/phpcs",
                "scripts/phpcbf"
            ],
            "type": "library",
            "extra": {
                "branch-alias": {
                    "dev-master": "2.x-dev"
                }
            },
            "autoload": {
                "classmap": [
                    "CodeSniffer.php",
                    "CodeSniffer/CLI.php",
                    "CodeSniffer/Exception.php",
                    "CodeSniffer/File.php",
                    "CodeSniffer/Fixer.php",
                    "CodeSniffer/Report.php",
                    "CodeSniffer/Reporting.php",
                    "CodeSniffer/Sniff.php",
                    "CodeSniffer/Tokens.php",
                    "CodeSniffer/Reports/",
                    "CodeSniffer/Tokenizers/",
                    "CodeSniffer/DocGenerators/",
                    "CodeSniffer/Standards/AbstractPatternSniff.php",
                    "CodeSniffer/Standards/AbstractScopeSniff.php",
                    "CodeSniffer/Standards/AbstractVariableSniff.php",
                    "CodeSniffer/Standards/IncorrectPatternException.php",
                    "CodeSniffer/Standards/Generic/Sniffs/",
                    "CodeSniffer/Standards/MySource/Sniffs/",
                    "CodeSniffer/Standards/PEAR/Sniffs/",
                    "CodeSniffer/Standards/PSR1/Sniffs/",
                    "CodeSniffer/Standards/PSR2/Sniffs/",
                    "CodeSniffer/Standards/Squiz/Sniffs/",
                    "CodeSniffer/Standards/Zend/Sniffs/"
                ]
            },
            "notification-url": "https://packagist.org/downloads/",
            "license": [
                "BSD-3-Clause"
            ],
            "authors": [
                {
                    "name": "Greg Sherwood",
                    "role": "lead"
                }
            ],
            "description": "PHP_CodeSniffer tokenizes PHP, JavaScript and CSS files and detects violations of a defined set of coding standards.",
            "homepage": "http://www.squizlabs.com/php-codesniffer",
            "keywords": [
                "phpcs",
                "standards"
            ],
            "time": "2017-05-22T02:43:20+00:00"
        },
        {
            "name": "theseer/tokenizer",
            "version": "1.1.0",
            "source": {
                "type": "git",
                "url": "https://github.com/theseer/tokenizer.git",
                "reference": "cb2f008f3f05af2893a87208fe6a6c4985483f8b"
            },
            "dist": {
                "type": "zip",
                "url": "https://api.github.com/repos/theseer/tokenizer/zipball/cb2f008f3f05af2893a87208fe6a6c4985483f8b",
                "reference": "cb2f008f3f05af2893a87208fe6a6c4985483f8b",
                "shasum": ""
            },
            "require": {
                "ext-dom": "*",
                "ext-tokenizer": "*",
                "ext-xmlwriter": "*",
                "php": "^7.0"
            },
            "type": "library",
            "autoload": {
                "classmap": [
                    "src/"
                ]
            },
            "notification-url": "https://packagist.org/downloads/",
            "license": [
                "BSD-3-Clause"
            ],
            "authors": [
                {
                    "name": "Arne Blankerts",
                    "email": "arne@blankerts.de",
                    "role": "Developer"
                }
            ],
            "description": "A small library for converting tokenized PHP source code into XML and potentially other formats",
            "time": "2017-04-07T12:08:54+00:00"
        },
        {
            "name": "webmozart/assert",
            "version": "1.2.0",
            "source": {
                "type": "git",
                "url": "https://github.com/webmozart/assert.git",
                "reference": "2db61e59ff05fe5126d152bd0655c9ea113e550f"
            },
            "dist": {
                "type": "zip",
                "url": "https://api.github.com/repos/webmozart/assert/zipball/2db61e59ff05fe5126d152bd0655c9ea113e550f",
                "reference": "2db61e59ff05fe5126d152bd0655c9ea113e550f",
                "shasum": ""
            },
            "require": {
                "php": "^5.3.3 || ^7.0"
            },
            "require-dev": {
                "phpunit/phpunit": "^4.6",
                "sebastian/version": "^1.0.1"
            },
            "type": "library",
            "extra": {
                "branch-alias": {
                    "dev-master": "1.3-dev"
                }
            },
            "autoload": {
                "psr-4": {
                    "Webmozart\\Assert\\": "src/"
                }
            },
            "notification-url": "https://packagist.org/downloads/",
            "license": [
                "MIT"
            ],
            "authors": [
                {
                    "name": "Bernhard Schussek",
                    "email": "bschussek@gmail.com"
                }
            ],
            "description": "Assertions to validate method input/output with nice error messages.",
            "keywords": [
                "assert",
                "check",
                "validate"
            ],
            "time": "2016-11-23T20:04:58+00:00"
        },
        {
            "name": "zendframework/zend-coding-standard",
            "version": "1.0.0",
            "source": {
                "type": "git",
                "url": "https://github.com/zendframework/zend-coding-standard.git",
                "reference": "893316d2904e93f1c74c1384b6d7d57778299cb6"
            },
            "dist": {
                "type": "zip",
                "url": "https://api.github.com/repos/zendframework/zend-coding-standard/zipball/893316d2904e93f1c74c1384b6d7d57778299cb6",
                "reference": "893316d2904e93f1c74c1384b6d7d57778299cb6",
                "shasum": ""
            },
            "require": {
                "squizlabs/php_codesniffer": "^2.7"
            },
            "type": "library",
            "notification-url": "https://packagist.org/downloads/",
            "license": [
                "BSD-3-Clause"
            ],
            "description": "Zend Framework coding standard",
            "keywords": [
                "Coding Standard",
                "zf"
            ],
            "time": "2016-11-09T21:30:43+00:00"
        }
    ],
    "aliases": [],
    "minimum-stability": "stable",
    "stability-flags": [],
    "prefer-stable": false,
    "prefer-lowest": false,
    "platform": {
        "php": "^7.1"
    },
    "platform-dev": []
}<|MERGE_RESOLUTION|>--- conflicted
+++ resolved
@@ -4,11 +4,7 @@
         "Read more about it at https://getcomposer.org/doc/01-basic-usage.md#composer-lock-the-lock-file",
         "This file is @generated automatically"
     ],
-<<<<<<< HEAD
-    "content-hash": "a36411079fbcdd86834872fe302a7303",
-=======
-    "content-hash": "f5531d9016e703aecfcea86b0b563acf",
->>>>>>> b6793fb6
+    "content-hash": "e7a02a5ffc0c6f9881d11874e615638c",
     "packages": [
         {
             "name": "http-interop/http-server-handler",
@@ -475,29 +471,35 @@
         },
         {
             "name": "phpdocumentor/reflection-docblock",
-            "version": "4.1.1",
+            "version": "4.2.0",
             "source": {
                 "type": "git",
                 "url": "https://github.com/phpDocumentor/ReflectionDocBlock.git",
-                "reference": "2d3d238c433cf69caeb4842e97a3223a116f94b2"
-            },
-            "dist": {
-                "type": "zip",
-                "url": "https://api.github.com/repos/phpDocumentor/ReflectionDocBlock/zipball/2d3d238c433cf69caeb4842e97a3223a116f94b2",
-                "reference": "2d3d238c433cf69caeb4842e97a3223a116f94b2",
+                "reference": "66465776cfc249844bde6d117abff1d22e06c2da"
+            },
+            "dist": {
+                "type": "zip",
+                "url": "https://api.github.com/repos/phpDocumentor/ReflectionDocBlock/zipball/66465776cfc249844bde6d117abff1d22e06c2da",
+                "reference": "66465776cfc249844bde6d117abff1d22e06c2da",
                 "shasum": ""
             },
             "require": {
                 "php": "^7.0",
-                "phpdocumentor/reflection-common": "^1.0@dev",
+                "phpdocumentor/reflection-common": "^1.0.0",
                 "phpdocumentor/type-resolver": "^0.4.0",
                 "webmozart/assert": "^1.0"
             },
             "require-dev": {
-                "mockery/mockery": "^0.9.4",
-                "phpunit/phpunit": "^4.4"
-            },
-            "type": "library",
+                "doctrine/instantiator": "~1.0.5",
+                "mockery/mockery": "^1.0",
+                "phpunit/phpunit": "^6.4"
+            },
+            "type": "library",
+            "extra": {
+                "branch-alias": {
+                    "dev-master": "4.x-dev"
+                }
+            },
             "autoload": {
                 "psr-4": {
                     "phpDocumentor\\Reflection\\": [
@@ -516,7 +518,7 @@
                 }
             ],
             "description": "With this component, a library can provide support for annotations via DocBlocks or otherwise retrieve information that is embedded in a DocBlock.",
-            "time": "2017-08-30T18:51:59+00:00"
+            "time": "2017-11-27T17:38:31+00:00"
         },
         {
             "name": "phpdocumentor/type-resolver",
@@ -567,16 +569,16 @@
         },
         {
             "name": "phpspec/prophecy",
-            "version": "v1.7.2",
+            "version": "1.7.3",
             "source": {
                 "type": "git",
                 "url": "https://github.com/phpspec/prophecy.git",
-                "reference": "c9b8c6088acd19d769d4cc0ffa60a9fe34344bd6"
-            },
-            "dist": {
-                "type": "zip",
-                "url": "https://api.github.com/repos/phpspec/prophecy/zipball/c9b8c6088acd19d769d4cc0ffa60a9fe34344bd6",
-                "reference": "c9b8c6088acd19d769d4cc0ffa60a9fe34344bd6",
+                "reference": "e4ed002c67da8eceb0eb8ddb8b3847bb53c5c2bf"
+            },
+            "dist": {
+                "type": "zip",
+                "url": "https://api.github.com/repos/phpspec/prophecy/zipball/e4ed002c67da8eceb0eb8ddb8b3847bb53c5c2bf",
+                "reference": "e4ed002c67da8eceb0eb8ddb8b3847bb53c5c2bf",
                 "shasum": ""
             },
             "require": {
@@ -588,7 +590,7 @@
             },
             "require-dev": {
                 "phpspec/phpspec": "^2.5|^3.2",
-                "phpunit/phpunit": "^4.8 || ^5.6.5"
+                "phpunit/phpunit": "^4.8.35 || ^5.7"
             },
             "type": "library",
             "extra": {
@@ -626,20 +628,20 @@
                 "spy",
                 "stub"
             ],
-            "time": "2017-09-04T11:05:03+00:00"
+            "time": "2017-11-24T13:59:53+00:00"
         },
         {
             "name": "phpunit/php-code-coverage",
-            "version": "5.2.2",
+            "version": "5.3.0",
             "source": {
                 "type": "git",
                 "url": "https://github.com/sebastianbergmann/php-code-coverage.git",
-                "reference": "8ed1902a57849e117b5651fc1a5c48110946c06b"
-            },
-            "dist": {
-                "type": "zip",
-                "url": "https://api.github.com/repos/sebastianbergmann/php-code-coverage/zipball/8ed1902a57849e117b5651fc1a5c48110946c06b",
-                "reference": "8ed1902a57849e117b5651fc1a5c48110946c06b",
+                "reference": "661f34d0bd3f1a7225ef491a70a020ad23a057a1"
+            },
+            "dist": {
+                "type": "zip",
+                "url": "https://api.github.com/repos/sebastianbergmann/php-code-coverage/zipball/661f34d0bd3f1a7225ef491a70a020ad23a057a1",
+                "reference": "661f34d0bd3f1a7225ef491a70a020ad23a057a1",
                 "shasum": ""
             },
             "require": {
@@ -648,14 +650,13 @@
                 "php": "^7.0",
                 "phpunit/php-file-iterator": "^1.4.2",
                 "phpunit/php-text-template": "^1.2.1",
-                "phpunit/php-token-stream": "^1.4.11 || ^2.0",
+                "phpunit/php-token-stream": "^2.0.1",
                 "sebastian/code-unit-reverse-lookup": "^1.0.1",
                 "sebastian/environment": "^3.0",
                 "sebastian/version": "^2.0.1",
                 "theseer/tokenizer": "^1.1"
             },
             "require-dev": {
-                "ext-xdebug": "^2.5",
                 "phpunit/phpunit": "^6.0"
             },
             "suggest": {
@@ -664,22 +665,22 @@
             "type": "library",
             "extra": {
                 "branch-alias": {
-                    "dev-master": "5.2.x-dev"
-                }
-            },
-            "autoload": {
-                "classmap": [
-                    "src/"
-                ]
-            },
-            "notification-url": "https://packagist.org/downloads/",
-            "license": [
-                "BSD-3-Clause"
-            ],
-            "authors": [
-                {
-                    "name": "Sebastian Bergmann",
-                    "email": "sb@sebastian-bergmann.de",
+                    "dev-master": "5.3.x-dev"
+                }
+            },
+            "autoload": {
+                "classmap": [
+                    "src/"
+                ]
+            },
+            "notification-url": "https://packagist.org/downloads/",
+            "license": [
+                "BSD-3-Clause"
+            ],
+            "authors": [
+                {
+                    "name": "Sebastian Bergmann",
+                    "email": "sebastian@phpunit.de",
                     "role": "lead"
                 }
             ],
@@ -690,20 +691,20 @@
                 "testing",
                 "xunit"
             ],
-            "time": "2017-08-03T12:40:43+00:00"
+            "time": "2017-12-06T09:29:45+00:00"
         },
         {
             "name": "phpunit/php-file-iterator",
-            "version": "1.4.2",
+            "version": "1.4.5",
             "source": {
                 "type": "git",
                 "url": "https://github.com/sebastianbergmann/php-file-iterator.git",
-                "reference": "3cc8f69b3028d0f96a9078e6295d86e9bf019be5"
-            },
-            "dist": {
-                "type": "zip",
-                "url": "https://api.github.com/repos/sebastianbergmann/php-file-iterator/zipball/3cc8f69b3028d0f96a9078e6295d86e9bf019be5",
-                "reference": "3cc8f69b3028d0f96a9078e6295d86e9bf019be5",
+                "reference": "730b01bc3e867237eaac355e06a36b85dd93a8b4"
+            },
+            "dist": {
+                "type": "zip",
+                "url": "https://api.github.com/repos/sebastianbergmann/php-file-iterator/zipball/730b01bc3e867237eaac355e06a36b85dd93a8b4",
+                "reference": "730b01bc3e867237eaac355e06a36b85dd93a8b4",
                 "shasum": ""
             },
             "require": {
@@ -737,7 +738,7 @@
                 "filesystem",
                 "iterator"
             ],
-            "time": "2016-10-03T07:40:28+00:00"
+            "time": "2017-11-27T13:52:08+00:00"
         },
         {
             "name": "phpunit/php-text-template",
@@ -831,16 +832,16 @@
         },
         {
             "name": "phpunit/php-token-stream",
-            "version": "2.0.1",
+            "version": "2.0.2",
             "source": {
                 "type": "git",
                 "url": "https://github.com/sebastianbergmann/php-token-stream.git",
-                "reference": "9a02332089ac48e704c70f6cefed30c224e3c0b0"
-            },
-            "dist": {
-                "type": "zip",
-                "url": "https://api.github.com/repos/sebastianbergmann/php-token-stream/zipball/9a02332089ac48e704c70f6cefed30c224e3c0b0",
-                "reference": "9a02332089ac48e704c70f6cefed30c224e3c0b0",
+                "reference": "791198a2c6254db10131eecfe8c06670700904db"
+            },
+            "dist": {
+                "type": "zip",
+                "url": "https://api.github.com/repos/sebastianbergmann/php-token-stream/zipball/791198a2c6254db10131eecfe8c06670700904db",
+                "reference": "791198a2c6254db10131eecfe8c06670700904db",
                 "shasum": ""
             },
             "require": {
@@ -876,20 +877,20 @@
             "keywords": [
                 "tokenizer"
             ],
-            "time": "2017-08-20T05:47:52+00:00"
+            "time": "2017-11-27T05:48:46+00:00"
         },
         {
             "name": "phpunit/phpunit",
-            "version": "6.4.3",
+            "version": "6.5.3",
             "source": {
                 "type": "git",
                 "url": "https://github.com/sebastianbergmann/phpunit.git",
-                "reference": "06b28548fd2b4a20c3cd6e247dc86331a7d4db13"
-            },
-            "dist": {
-                "type": "zip",
-                "url": "https://api.github.com/repos/sebastianbergmann/phpunit/zipball/06b28548fd2b4a20c3cd6e247dc86331a7d4db13",
-                "reference": "06b28548fd2b4a20c3cd6e247dc86331a7d4db13",
+                "reference": "882e886cc928a0abd3c61282b2a64026237d14a4"
+            },
+            "dist": {
+                "type": "zip",
+                "url": "https://api.github.com/repos/sebastianbergmann/phpunit/zipball/882e886cc928a0abd3c61282b2a64026237d14a4",
+                "reference": "882e886cc928a0abd3c61282b2a64026237d14a4",
                 "shasum": ""
             },
             "require": {
@@ -903,12 +904,12 @@
                 "phar-io/version": "^1.0",
                 "php": "^7.0",
                 "phpspec/prophecy": "^1.7",
-                "phpunit/php-code-coverage": "^5.2.2",
-                "phpunit/php-file-iterator": "^1.4.2",
+                "phpunit/php-code-coverage": "^5.3",
+                "phpunit/php-file-iterator": "^1.4.3",
                 "phpunit/php-text-template": "^1.2.1",
                 "phpunit/php-timer": "^1.0.9",
-                "phpunit/phpunit-mock-objects": "^4.0.3",
-                "sebastian/comparator": "^2.0.2",
+                "phpunit/phpunit-mock-objects": "^5.0.4",
+                "sebastian/comparator": "^2.1",
                 "sebastian/diff": "^2.0",
                 "sebastian/environment": "^3.1",
                 "sebastian/exporter": "^3.1",
@@ -934,7 +935,7 @@
             "type": "library",
             "extra": {
                 "branch-alias": {
-                    "dev-master": "6.4.x-dev"
+                    "dev-master": "6.5.x-dev"
                 }
             },
             "autoload": {
@@ -960,20 +961,20 @@
                 "testing",
                 "xunit"
             ],
-            "time": "2017-10-16T13:18:59+00:00"
+            "time": "2017-12-06T09:42:03+00:00"
         },
         {
             "name": "phpunit/phpunit-mock-objects",
-            "version": "4.0.4",
+            "version": "5.0.4",
             "source": {
                 "type": "git",
                 "url": "https://github.com/sebastianbergmann/phpunit-mock-objects.git",
-                "reference": "2f789b59ab89669015ad984afa350c4ec577ade0"
-            },
-            "dist": {
-                "type": "zip",
-                "url": "https://api.github.com/repos/sebastianbergmann/phpunit-mock-objects/zipball/2f789b59ab89669015ad984afa350c4ec577ade0",
-                "reference": "2f789b59ab89669015ad984afa350c4ec577ade0",
+                "reference": "16b50f4167e5e85e81ca8a3dd105d0a5fd32009a"
+            },
+            "dist": {
+                "type": "zip",
+                "url": "https://api.github.com/repos/sebastianbergmann/phpunit-mock-objects/zipball/16b50f4167e5e85e81ca8a3dd105d0a5fd32009a",
+                "reference": "16b50f4167e5e85e81ca8a3dd105d0a5fd32009a",
                 "shasum": ""
             },
             "require": {
@@ -986,7 +987,7 @@
                 "phpunit/phpunit": "<6.0"
             },
             "require-dev": {
-                "phpunit/phpunit": "^6.0"
+                "phpunit/phpunit": "^6.5"
             },
             "suggest": {
                 "ext-soap": "*"
@@ -994,22 +995,22 @@
             "type": "library",
             "extra": {
                 "branch-alias": {
-                    "dev-master": "4.0.x-dev"
-                }
-            },
-            "autoload": {
-                "classmap": [
-                    "src/"
-                ]
-            },
-            "notification-url": "https://packagist.org/downloads/",
-            "license": [
-                "BSD-3-Clause"
-            ],
-            "authors": [
-                {
-                    "name": "Sebastian Bergmann",
-                    "email": "sb@sebastian-bergmann.de",
+                    "dev-master": "5.0.x-dev"
+                }
+            },
+            "autoload": {
+                "classmap": [
+                    "src/"
+                ]
+            },
+            "notification-url": "https://packagist.org/downloads/",
+            "license": [
+                "BSD-3-Clause"
+            ],
+            "authors": [
+                {
+                    "name": "Sebastian Bergmann",
+                    "email": "sebastian@phpunit.de",
                     "role": "lead"
                 }
             ],
@@ -1019,7 +1020,7 @@
                 "mock",
                 "xunit"
             ],
-            "time": "2017-08-03T14:08:16+00:00"
+            "time": "2017-12-02T05:31:19+00:00"
         },
         {
             "name": "sebastian/code-unit-reverse-lookup",
