--- conflicted
+++ resolved
@@ -9,11 +9,7 @@
       - "Session Middleware": middleware.md
 site_name: mezzio-session
 site_description: 'Sessions and session middleware for PSR-7 applications.'
-<<<<<<< HEAD
-repo_url: 'https://github.com/mezzio/mezzio-session'
-=======
 repo_url: 'https://github.com/mezzio/mezzio-session'
 extra:
     project: Mezzio
-    project_url: 'https://docs.mezzio.dev'
->>>>>>> 765609b0
+    project_url: 'https://docs.mezzio.dev'